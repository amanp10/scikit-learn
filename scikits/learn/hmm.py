--- conflicted
+++ resolved
@@ -820,8 +820,7 @@
     Examples
     --------
     >>> from scikits.learn.hmm import MultinomialHMM
-<<<<<<< HEAD
-    >>> MultinomialHMM(n_states=2, nsymbols=3) #doctest: +ELLIPSIS +REPORT_NDIFF
+    >>> MultinomialHMM(n_states=2, nsymbols=3) #doctest: +ELLIPSIS
     MultinomialHMM(n_states=2,
             emissionprob=array([[ ...],
            [ ...]]),
@@ -831,19 +830,6 @@
            [ 0.5,  0.5]]), nsymbols=3,
             transmat_prior=1.0)
     
-=======
-    >>> MultinomialHMM(n_states=2, nsymbols=3)
-    ... # doctest: +ELLIPSIS, +NORMALIZE_WHITESPACE
-    MultinomialHMM(n_states=2,
-                emissionprob=array([[ 0.3663 ,  0.12783,  0.50587],
-               [ 0.35851,  0.21559,  0.42589]]),
-                labels=[None, None], startprob_prior=1.0,
-                startprob=array([ 0.5,  0.5]),
-                transmat=array([[ 0.5,  0.5],
-               [ 0.5,  0.5]]), nsymbols=3,
-                transmat_prior=1.0)
-
->>>>>>> bb2e0663
     See Also
     --------
     GaussianHMM : HMM with Gaussian emissions
@@ -966,14 +952,9 @@
     Examples
     --------
     >>> from scikits.learn.hmm import GMMHMM
-<<<<<<< HEAD
-    >>> GMMHMM(n_states=2, n_mix=10, n_dim=3) #doctest: +SKIP
-    GMMHMM(n_dim=3, n_mix=10, n_states=2, cvtype=None, labels=[None, None], ...
-=======
     >>> GMMHMM(n_states=2, n_mix=10, n_dim=3)
     ... # doctest: +ELLIPSIS, +NORMALIZE_WHITESPACE
     GMMHMM(n_dim=3, n_mix=10, n_states=2, cvtype=None, labels=[None, None], ...)
->>>>>>> bb2e0663
 
     See Also
     --------
