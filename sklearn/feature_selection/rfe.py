--- conflicted
+++ resolved
@@ -367,11 +367,7 @@
 
                 if self.verbose > 0:
                     print("Finished fold with %d / %d feature ranks, score=%f"
-<<<<<<< HEAD
-                          % (k + 1, max(ranking_), score))
-=======
                           % (k + 1, np.max(ranking_), score))
->>>>>>> 09dc09a1
                 scores[k] += score
                 # n_features_to_select_by_rank[k] is being overwritten
                 # multiple times, but by the same value
